--- conflicted
+++ resolved
@@ -53,14 +53,11 @@
 
     <modules>
         <module>example-post</module>
-<<<<<<< HEAD
         <module>resourceloaderdemo</module>
-=======
         <module>springawareinterfaces</module>
         <module>springboot-graphql-app</module>
         <module>springdependencyinjection</module>
         <module>jdbc-template</module>
         <module>spring-factory-method</module>
->>>>>>> a6c5032b
     </modules>
 </project>