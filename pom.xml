<?xml version="1.0" encoding="UTF-8"?>
<!--
  ~  Copyright 2019 the original author or authors.
  ~
  ~ This program is free software: you can redistribute it and/or modify
  ~     it under the terms of the GNU General Public License as published by
  ~     the Free Software Foundation, either version 3 of the License, or
  ~     (at your option) any later version.
  ~
  ~     This program is distributed in the hope that it will be useful,
  ~     but WITHOUT ANY WARRANTY; without even the implied warranty of
  ~     MERCHANTABILITY or FITNESS FOR A PARTICULAR PURPOSE.  See the
  ~     GNU General Public License for more details.
  ~
  ~     You should have received a copy of the GNU General Public License
  ~     along with this program.  If not, see <https://www.gnu.org/licenses/>.
  -->
<project xmlns="http://maven.apache.org/POM/4.0.0"
         xmlns:xsi="http://www.w3.org/2001/XMLSchema-instance"
         xsi:schemaLocation="http://maven.apache.org/POM/4.0.0 http://maven.apache.org/xsd/maven-4.0.0.xsd">
    <modelVersion>4.0.0</modelVersion>

    <groupId>guru.springframework</groupId>
    <artifactId>sfg-blog-posts</artifactId>
    <version>1.0-SNAPSHOT</version>

    <packaging>pom</packaging>

    <description>Parent Project for SFG </description>

    <licenses>
        <license>
            <name>GNU General Public License v3.0</name>
            <url>https://www.gnu.org/licenses/gpl.txt</url>
        </license>
    </licenses>

    <organization>
        <name>Spring Framework Guru</name>
    </organization>

    <developers>
        <developer>
            <name>John Thompson</name>
            <organization>Spring Framework Guru</organization>
        </developer>
    </developers>

    <issueManagement>
        <url>https://github.com/sfg-beer-works/sfg-brewery/issues</url>
        <system>GitHub</system>
    </issueManagement>

    <modules>
        <module>example-post</module>
        <module>resourceloaderdemo</module>
<<<<<<< HEAD
        <module>autowiringdemo</module>
=======
        <module>springawareinterfaces</module>
        <module>springboot-graphql-app</module>
        <module>springdependencyinjection</module>
        <module>jdbc-template</module>
        <module>spring-factory-method</module>
>>>>>>> 325265d1
    </modules>
</project><|MERGE_RESOLUTION|>--- conflicted
+++ resolved
@@ -54,14 +54,11 @@
     <modules>
         <module>example-post</module>
         <module>resourceloaderdemo</module>
-<<<<<<< HEAD
         <module>autowiringdemo</module>
-=======
         <module>springawareinterfaces</module>
         <module>springboot-graphql-app</module>
         <module>springdependencyinjection</module>
         <module>jdbc-template</module>
         <module>spring-factory-method</module>
->>>>>>> 325265d1
     </modules>
 </project>